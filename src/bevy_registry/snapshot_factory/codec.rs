--- conflicted
+++ resolved
@@ -32,12 +32,6 @@
         |_, _| Some(serde_json::Value::Null)
     };
 }
-<<<<<<< HEAD
-pub struct JsonCodec;
-pub struct BincodeCodec;
-
-
-=======
 
 macro_rules! gen_import {
     (full,$t:ty) => {
@@ -268,5 +262,4 @@
     }
 }
 
-pub struct BincodeCodec;
->>>>>>> 3d6ae385
+pub struct BincodeCodec;