use std::sync::Arc;

use bevy_ecs::prelude::*;
use bevy_ecs::ptr::OwningPtr;

use arrow::datatypes::{DataType, Field, FieldRef};

use serde::{Deserialize, Serialize};
use serde_arrow::schema::SchemaLike;
use serde_arrow::schema::TracingOptions;
use serde_arrow::utils::Item;
use serde_json::Value;

mod factory;
<<<<<<< HEAD
use crate::prelude::{SnapshotMode, ArenaBox};
=======
use crate::binary_archive::arrow_column::ArrowColumn;
use crate::binary_archive::arrow_column::JsonConversion;
use crate::prelude::SnapshotMode;
>>>>>>> 2a5bc95b
pub use factory::ArrowSnapshotFactory;
pub use factory::SnapshotError;

pub type ArrowToJsonFn = fn(&ArrowColumn) -> Result<Vec<serde_json::Value>, String>;
pub type JsonToArrowFn = fn(&[FieldRef], &Vec<serde_json::Value>) -> Result<ArrowColumn, String>;

<<<<<<< HEAD
#[derive(Default, Clone, Debug)]
pub struct ArrowColumn {
    pub fields: Vec<FieldRef>,
    pub data: Vec<ArrayRef>,
}

pub struct RawTData<'a> {
    pub comp_id: ComponentId,
    pub data: Vec<ArenaBox<'a>>,
}

pub fn short_type_name<T>() -> &'static str {
    std::any::type_name::<T>()
        .rsplit("::")
        .next()
        .unwrap_or("unknown")
}

impl ArrowColumn {
    pub fn to_arrow(&self) -> Result<RecordBatch, Box<dyn std::error::Error>> {
        // Build the record batch
        let arrow_fields = self.fields.clone();

        let arrow_arrays = self.data.clone();

        let record_batch = arrow::array::RecordBatch::try_new(
            Arc::new(arrow::datatypes::Schema::new(arrow_fields)),
            arrow_arrays,
        );
        Ok(record_batch?)
    }
    pub fn to_parquet(&self) -> Result<Vec<u8>, Box<dyn std::error::Error>> {
        let batch = self.to_arrow()?;
        let mut buffer = Vec::new();
        let mut writer = ArrowWriter::try_new(&mut buffer, batch.schema(), None)?;
        writer.write(&batch)?;
        writer.close()?;
        Ok(buffer)
    }
    // pub fn parse_parquet<T>(v: &[u8]) -> Result<Vec<T>, Box<dyn std::error::Error>>
    // where
    //     T: for<'de> Deserialize<'de>,
    // {
    //     let parquet_reader = ParquetRecordBatchReaderBuilder::try_new(v)?
    //         .with_batch_size(8192)
    //         .build()?;
    //     let mut batches = Vec::new();

    //     for batch in parquet_reader {
    //         batches.push(batch?);
    //     }
    //     let d = batches[0];
    //     let d: Vec<T> = serde_arrow::from_record_batch(&d)?;
    //     // let fields = schema
    //     //     .fields()
    //     //     .iter()
    //     //     .map(serde_arrow::marrow::datatypes::Field::try_from)
    //     //     .collect::<Result<Vec<_>, _>>()?;

    //     Ok(d)
    // }

    pub fn to_vec<T>(&self) -> Result<Vec<T>, Box<dyn std::error::Error>>
    where
        T: for<'de> Deserialize<'de>,
    {
        let data: Vec<T> = serde_arrow::from_arrow(&self.fields, &self.data)?;
        Ok(data)
=======
pub trait DefaultSchema {
    fn default_schema<'de, T: Deserialize<'de>>() -> Vec<FieldRef> {
        let ret: Result<Vec<FieldRef>, _> = Vec::from_type::<T>(TracingOptions::default());
        match ret {
            Ok(fields) => fields,
            Err(_e) => Vec::from_type::<Item<T>>(TracingOptions::default().allow_null_fields(true))
                .unwrap_or(Vec::new()),
        }
>>>>>>> 2a5bc95b
    }
    fn forced_null_schema<'de, T: Deserialize<'de>>(mode: SnapshotMode) -> Vec<FieldRef> {
        let field = Field::new("item", DataType::Boolean, true);
        let mut metadata = std::collections::HashMap::new();
        metadata.insert("mode".to_string(), serde_json::to_string(&mode).unwrap());
        let field = field.with_metadata(metadata);
        Vec::from(vec![Arc::new(field)])
    }
    fn with_null_schema<'de, T: Deserialize<'de>>() -> Vec<FieldRef> {
        let a = TracingOptions::default();
        Vec::from_type::<T>(a.allow_null_fields(true)).unwrap()
    }
}
impl JsonConversion for ArrowColumn {
    fn from_json<T>(
        json: &Vec<Value>,
        fields: Option<&[FieldRef]>,
    ) -> Result<Self, Box<dyn std::error::Error>>
    where
        T: for<'de> Deserialize<'de> + Serialize,
        Self: Sized,
    {
        let binding = Vec::<FieldRef>::default_schema::<T>();
        let fields = fields.unwrap_or(&binding);
        let data: Vec<T> =
            serde_json::from_value::<Vec<T>>(serde_json::Value::Array(json.to_vec()))
                .map_err(|x| x.to_string())?;
        let a = ArrowColumn::from_slice_option(&data, fields);
        a
    }

    fn to_json<T>(&self) -> Result<Vec<serde_json::Value>, Box<dyn std::error::Error>>
    where
        T: for<'de> Deserialize<'de> + Serialize,
    {
        let items: Vec<T> = self.to_vec()?;
        let v: Vec<Value> = items
            .iter()
            .map(|x| serde_json::to_value(x))
            .collect::<Result<_, _>>()?;
        Ok(v)
    }
}<|MERGE_RESOLUTION|>--- conflicted
+++ resolved
@@ -12,89 +12,15 @@
 use serde_json::Value;
 
 mod factory;
-<<<<<<< HEAD
-use crate::prelude::{SnapshotMode, ArenaBox};
-=======
 use crate::binary_archive::arrow_column::ArrowColumn;
 use crate::binary_archive::arrow_column::JsonConversion;
 use crate::prelude::SnapshotMode;
->>>>>>> 2a5bc95b
 pub use factory::ArrowSnapshotFactory;
 pub use factory::SnapshotError;
 
 pub type ArrowToJsonFn = fn(&ArrowColumn) -> Result<Vec<serde_json::Value>, String>;
 pub type JsonToArrowFn = fn(&[FieldRef], &Vec<serde_json::Value>) -> Result<ArrowColumn, String>;
 
-<<<<<<< HEAD
-#[derive(Default, Clone, Debug)]
-pub struct ArrowColumn {
-    pub fields: Vec<FieldRef>,
-    pub data: Vec<ArrayRef>,
-}
-
-pub struct RawTData<'a> {
-    pub comp_id: ComponentId,
-    pub data: Vec<ArenaBox<'a>>,
-}
-
-pub fn short_type_name<T>() -> &'static str {
-    std::any::type_name::<T>()
-        .rsplit("::")
-        .next()
-        .unwrap_or("unknown")
-}
-
-impl ArrowColumn {
-    pub fn to_arrow(&self) -> Result<RecordBatch, Box<dyn std::error::Error>> {
-        // Build the record batch
-        let arrow_fields = self.fields.clone();
-
-        let arrow_arrays = self.data.clone();
-
-        let record_batch = arrow::array::RecordBatch::try_new(
-            Arc::new(arrow::datatypes::Schema::new(arrow_fields)),
-            arrow_arrays,
-        );
-        Ok(record_batch?)
-    }
-    pub fn to_parquet(&self) -> Result<Vec<u8>, Box<dyn std::error::Error>> {
-        let batch = self.to_arrow()?;
-        let mut buffer = Vec::new();
-        let mut writer = ArrowWriter::try_new(&mut buffer, batch.schema(), None)?;
-        writer.write(&batch)?;
-        writer.close()?;
-        Ok(buffer)
-    }
-    // pub fn parse_parquet<T>(v: &[u8]) -> Result<Vec<T>, Box<dyn std::error::Error>>
-    // where
-    //     T: for<'de> Deserialize<'de>,
-    // {
-    //     let parquet_reader = ParquetRecordBatchReaderBuilder::try_new(v)?
-    //         .with_batch_size(8192)
-    //         .build()?;
-    //     let mut batches = Vec::new();
-
-    //     for batch in parquet_reader {
-    //         batches.push(batch?);
-    //     }
-    //     let d = batches[0];
-    //     let d: Vec<T> = serde_arrow::from_record_batch(&d)?;
-    //     // let fields = schema
-    //     //     .fields()
-    //     //     .iter()
-    //     //     .map(serde_arrow::marrow::datatypes::Field::try_from)
-    //     //     .collect::<Result<Vec<_>, _>>()?;
-
-    //     Ok(d)
-    // }
-
-    pub fn to_vec<T>(&self) -> Result<Vec<T>, Box<dyn std::error::Error>>
-    where
-        T: for<'de> Deserialize<'de>,
-    {
-        let data: Vec<T> = serde_arrow::from_arrow(&self.fields, &self.data)?;
-        Ok(data)
-=======
 pub trait DefaultSchema {
     fn default_schema<'de, T: Deserialize<'de>>() -> Vec<FieldRef> {
         let ret: Result<Vec<FieldRef>, _> = Vec::from_type::<T>(TracingOptions::default());
@@ -103,7 +29,6 @@
             Err(_e) => Vec::from_type::<Item<T>>(TracingOptions::default().allow_null_fields(true))
                 .unwrap_or(Vec::new()),
         }
->>>>>>> 2a5bc95b
     }
     fn forced_null_schema<'de, T: Deserialize<'de>>(mode: SnapshotMode) -> Vec<FieldRef> {
         let field = Field::new("item", DataType::Boolean, true);
